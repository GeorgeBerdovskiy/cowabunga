use pyo3::{pyclass, pymethods};

use crate::constants::*;
use crate::errors::*;
use crate::persistables::*;

use serde::{Serialize, Deserialize};
use rand::Rng;

use std::path::Path;
use std::collections::HashMap;
use std::fs::{File, OpenOptions};
use std::sync::{RwLock, Arc, RwLockWriteGuard};
use std::io::{Seek, SeekFrom, Read, Write};

use::std::sync::atomic::{AtomicUsize, Ordering};

/// Contains a single field. Because all fields are 64 bit integers, we use `i64`.
/// If a field has been written, it contains `Some(i64)`. Otherwise, it holds `None`.
#[derive(Copy, Clone, Debug)]
pub struct Cell(Option<i64>);

/// Represents a physical page offset.
pub type Offset = usize;

impl Cell {
    /// Create a new cell.
    pub fn new(value: Option<i64>) -> Self {
        Cell(value)
    }

    /// Create a new empty cell.
    pub fn empty() -> Self {
        Cell(None)
    }

    /// Return the value in this cell
    pub fn value(&self) -> Option<i64> {
        self.0
    }
}

#[derive(Hash, Eq, PartialEq, Debug, Clone, Copy)]
#[derive(Serialize, Deserialize)]
/// Contains the physical "address" of a page on the disk.
pub struct PhysicalPageID {
    /// Name of the table that this page belongs to.
    table_identifier: usize,

    /// Index of the column that this page belongs to.
    column_index: usize,

    /// The index of this page in its file.
    page_index: usize
}

impl PhysicalPageID {
    /// Create a new physical page ID given the table name, column index, and page index.
    fn new(table_identifier: usize, column_index: usize, page_index: usize) -> Self {
        PhysicalPageID { table_identifier, column_index, page_index, }
    }
}

/// Represents a physical page. In our design, every physical page has 512 cells. Therefore,
/// each has a size of **4096 bytes**.
#[derive(Clone, Copy, Debug)]
pub struct Page {
    /// Fixed size array of cells.
    cells: [Cell; CELLS_PER_PAGE], // Note that the last slot is reserved for the cell count
}

impl Page {
    /// Create new empty page.
    pub fn new() -> Self {
        // Create the array of emtpy cells and set the last slot to the index of
        // the next available cell (zero at first)
        let mut cells = [Cell::empty(); CELLS_PER_PAGE];
        cells[CELLS_PER_PAGE - 1] = Cell::new(Some(0));
        Page { cells }
    }

    /// Returns all the cells stored in this page.
    pub fn get_cells(&self) -> &[Cell; CELLS_PER_PAGE] {
        &self.cells
    }

    /// Create a page from an array of cells.
    pub fn from_data(cells: [Cell; CELLS_PER_PAGE]) -> Self {
        Page { cells }
    }

    /// Write a value to this page at the given offset.
    pub fn write(&mut self, offset: Offset, value: Option<i64>) -> Result<Offset, DatabaseError> {
        if offset >= CELLS_PER_PAGE - 1 {
            // The user may be trying to write to the cell count cell or beyond, which is not allowed
            return Err(DatabaseError::OffsetOOB);
        }

        self.cells[offset] = Cell::new(value);
        Ok(offset)
    }

    /// Get the index of the next available cell for this page.
    fn cell_count(&self) -> i64 {
        self.cells[CELLS_PER_PAGE - 1].value().unwrap()
    }

    /// Increment the index of the next available cell for this page.
    fn increment_cell_count(&mut self) {
        let previous_count = self.cell_count();
        self.cells[CELLS_PER_PAGE - 1] = Cell::new(Some(previous_count + 1));
    }

    /// Write a value to the next available cell in this page.
    pub fn write_next(&mut self, value: Option<i64>) -> Result<Offset, DatabaseError> {
        // First, try writing to the next available cell (which may return an error)
        self.write(self.cell_count() as usize, value)?;

        // Then, increment the cell count
        self.increment_cell_count();

        // Return the cell that we wrote to (which is now the current cell count, minus one)
        Ok((self.cell_count() - 1) as usize)
    }

    /// Read a single cell from a physical page.
    pub fn read(&self, offset: usize) -> Result<Option<i64>, DatabaseError> {
        if offset >= CELLS_PER_PAGE - 1 {
            // The user may be trying to read from the cell count cell or beyond, which is not allowed
            return Err(DatabaseError::OffsetOOB);
        }

        // Otherwise, just return the value from the requested cell
        Ok(self.cells[offset].value())
    }
}

/// Represents a single buffer pool frame.
#[derive(Debug)]
pub struct Frame {
    /// Page data stored inside this frame.
    page: Option<Page>,

    /// If this field is true, the page must be written to the disk before eviction.
    dirty: bool,

    /// If this field is true, this frame should actually be considered empty.
    empty: bool,

    /// The physical page ID of the page currently held by this frame.
    id: Option<PhysicalPageID>
}

impl Frame {
    /// Create a new empty frame.
    pub fn new() -> Self {
        Frame {
            page: None,
            dirty: false,
            empty: true,
            id: None
        }
    }
}

/// Represents the buffer pool manager. One instance of the buffer pool manager is
/// shared by _all_ tables using `Arc<Mutex<>>`.
#[derive(Debug)]
#[pyclass]
pub struct BufferPool {
    /// Working directory.
    directory: Arc<RwLock<String>>,

    /// Contains all the frames for the buffer pool.
    frames: Vec<Arc<RwLock<Frame>>>,

    // please note that Atomic types are thread safe WITHOUT the need for locks
    // https://wikipedia.org/wiki/Compare-and-swap
    /// track pin counts per frame
    pin_counts: Vec<AtomicUsize>,

    /// Maps a physical page ID to the index of the frame that contains it. If this map
    /// doesn't contain a physical page ID, that means the buffer pool doesn't have it.
    page_map: Arc<RwLock<HashMap<PhysicalPageID, usize>>>,

    /// Contains all the table names that have already been registered.
    table_identifiers: Arc<RwLock<HashMap<String, usize>>>,

    /// Next available table identifier.
    next_table_id: AtomicUsize
}

#[pymethods]
impl BufferPool {
    /// Create the buffer pool manager.
    #[new]
    pub fn new() -> Self {
        // Initialize the frames
        // let empty_frame = Arc::new(RwLock::new(Frame::new()));
        let frames = (0..BP_NUM_FRAMES)
            .map(|_| Arc::new(RwLock::new(Frame::new()))).collect();

        let pin_counts = (0..BP_NUM_FRAMES)
            .map(|_| AtomicUsize::new(0)).collect();

        // TODO - Open the default directory
        BufferPool {
            directory: Arc::new(RwLock::new(String::from("./COW_DAT"))),
            frames,
            page_map: Arc::new(RwLock::new(HashMap::new())),
            table_identifiers: Arc::new(RwLock::new(HashMap::new())),
            next_table_id: AtomicUsize::new(0),
            pin_counts,
        }
    }

    /// Set the working directory on disk. This will create the requested directory if it doesn't
    /// exist yet and open it otherwise. If the directory exists, it will also load all relevant
    /// metadata into memory.
    pub fn set_directory(&self, path: &str) {
        let dir_path = Path::new(path);

        if dir_path.exists()  {
            // The requested directory already exists - load all metadata
            let metadata_path = format!("{}/bp.hdr", path);
            let mut metadata_file = File::open(metadata_path).unwrap();

            let mut metadata_string = String::new();
            let _result = metadata_file.read_to_string(&mut metadata_string);

            let metadata: BufferPoolPersistable = serde_json::from_str(&metadata_string).unwrap();

            let mut tbl_id_wlock = self.table_identifiers.write().unwrap();
            *tbl_id_wlock = metadata.table_identifiers;
            self.next_table_id.store(metadata.next_table_id, Ordering::SeqCst);
        } else {
            // Directory doesn't exist, so create it
            std::fs::create_dir(path).unwrap();
        }

        // At this point the directory definitely exists so we can set the directory field
        let mut bp_dir_wlock = self.directory.write().unwrap();
        *bp_dir_wlock = path.to_string();
    }

    /// Persist buffer pool metadata on close.
    pub fn persist(&self) {
        // First, collect the metadata into `BufferPoolPersistable`
        let metadata = BufferPoolPersistable {
            table_identifiers:  self.table_identifiers.read().unwrap().clone(),
            next_table_id: self.next_table_id.load(Ordering::SeqCst),
        };

        //println!("{:?}", metadata);

        // Next, generate the buffer pool header path
        let metadata_path = format!("{}/bp.hdr", self.directory.read().unwrap());

        // Next, write the data to disk
        let serialized_metadata = serde_json::to_string(&metadata).unwrap();
        let mut metadata_file = OpenOptions::new()
            .write(true)
            .truncate(true)
            .create(true)
            .open(metadata_path)
            .unwrap();

        let _result = metadata_file.write(serialized_metadata.as_bytes());

        // Now write all the dirty frames
        for i in 0..BP_NUM_FRAMES {
            let frame = self.frames[i].read().unwrap();
            if frame.dirty {
                // Write page inside this frame to the disk
                self.write_page_to_disk(frame.page.unwrap(), frame.id.unwrap());
            }
        }

        // All data has been persisted!
    }
}

// These methods aren't exposed to Python
impl BufferPool {
    /// Adds a table name to the map if it isn't there already.
    pub fn register_table_name(&self, name: &str) -> usize {
        let tbl_ids_read = self.table_identifiers.read().unwrap();
        if tbl_ids_read.contains_key(name) {
            return tbl_ids_read[name];
        }
        drop(tbl_ids_read);

        // Otherwise, use the next available table ID
        self.table_identifiers.write().unwrap()
            .insert(name.to_string(), self.next_table_id.load(Ordering::SeqCst));
        return self.next_table_id.fetch_add(1, Ordering::SeqCst);
    }

    /// Get a page from the disk given its physical page ID.
    fn get_page_from_disk(&self, id: PhysicalPageID) -> Page {
        let dir_rlock = self.directory.read().unwrap();
        let path = format!("{}/{}/{}.dat", dir_rlock, id.table_identifier, id.column_index);

        let line_to_seek = id.page_index * CELLS_PER_PAGE;
        let byte_to_seek = line_to_seek * 8;

        let mut file = OpenOptions::new()
            .read(true)
            .write(true)
            .create(true)
            .open(path)
            .unwrap();

        let _result = file.seek(SeekFrom::Start(byte_to_seek as u64));

        let mut page_buffer: [u8; CELLS_PER_PAGE * 8] = [0; CELLS_PER_PAGE * 8];
        file.read_exact(&mut page_buffer).unwrap();

        let page: [i64; CELLS_PER_PAGE] = unsafe {
            // SAFETY - This assumes that the memory layouts of [u8; 4096] and [i64; 512] are the same
            std::mem::transmute(page_buffer)
        };

        let page = page.map(|value| if value == i64::MIN { Cell::empty() } else { Cell::new(Some(value)) });
        Page::from_data(page)
    }

    /// Write a page to the disk given its physical page ID.
    fn write_page_to_disk(&self, page: Page, id: PhysicalPageID) {
        let dir_rlock = self.directory.read().unwrap();
        let path = format!("{}/{}/{}.dat", dir_rlock, id.table_identifier, id.column_index);

        let line_to_seek = id.page_index * CELLS_PER_PAGE;
        let byte_to_seek = line_to_seek * 8;

        let mut file = OpenOptions::new()
            .read(true)
            .write(true)
            .create(true)
            .open(path)
            .unwrap();

        let _result = file.seek(SeekFrom::Start(byte_to_seek as u64));

        let page_as_integers = page.cells.map(|value| match value.0 {
            Some(number) => number,
            None => i64::MIN
        });

        let page_buffer: [u8; CELLS_PER_PAGE * 8] = unsafe {
            // Safety: This assumes that the memory layout of [u8; 4096] and [i64; 512] is the same
            std::mem::transmute(page_as_integers)
        };

        let _result = file.write(&page_buffer);
    }

    /// Get a reference to the frame given the physical page ID or `None` if the
    /// buffer pool isn't holding the requested page.
    pub fn get_frame_by_ppid(&self, global_page_index: PhysicalPageID) ->
        Option<Arc<RwLock<Frame>>> {

        let page_map_rlock = self.page_map.read().unwrap();

        // Return the index of the requested page (which may not exist here)
        let index = page_map_rlock.get(&global_page_index).cloned();

        match index {
            Some(i) => {
                return Some(self.frames[i].clone());
            },
            None => {
                return None;
            }
        }
    }


    /// Bring page into the buffer pool from the disk and get the index of the
    /// frame that's chosen to hold it.
    fn bring_page_into_pool(&self, global_page_index: PhysicalPageID) -> usize {
        // First, check if an empty frame exists

        for i in 0..BP_NUM_FRAMES {
            let mut frame = self.frames[i].write().unwrap();

            if frame.empty {
                // We found one! We acquired a write lock on purpose to guarantee that nobody
                // writes to it while we switch from a read to a write lock
                let page = self.get_page_from_disk(global_page_index);

                frame.page = Some(page);
                frame.empty = false;
                frame.dirty = false;
                frame.id = Some(global_page_index);

                // Next, let's update the page map
                let mut page_map_lock = self.page_map.write().unwrap();
                page_map_lock.entry(global_page_index).or_insert(i);

                // Finally, return the index of the frame that now holds this page
                return i;
            }

            drop(frame);
        }

        // At this point, we failed to get an empty frame (and there will never be an empty frame again)
        // For this reason, we need to check for a frame that we can evict
<<<<<<< HEAD
        /*for i in 0..BP_NUM_FRAMES {
            if Arc::strong_count(&self.frames[i]) - 1 == 0 {
                // The frame in question is only being used by the buffer pool so we can safely evict it
                // First, get a write lock on it
                let mut frame = self.frames[i].write().unwrap();

                // Now let's remove it from the page map
                let mut page_map_lock = self.page_map.write().unwrap();
                page_map_lock.remove(&frame.id.unwrap());

                if frame.dirty {
                    // We need to write this frame before evicting it
                    self.write_page_to_disk(frame.page.unwrap(), frame.id.unwrap());
                }

                // Now we can safely overwrite this frame
                // Let's start by grabbing the requested page from the disk
                let page = self.get_page_from_disk(global_page_index);

                frame.page = Some(page);
                frame.empty = false;
                frame.dirty = false;
                frame.id = Some(global_page_index);

                // Next, let's update the page map with the newly retrieved and loaded page
                page_map_lock.entry(global_page_index).or_insert(i);

                // Finally, return the index of the frame that now holds this page
                return i;
            }
        }*/
=======

//        for i in 0..BP_NUM_FRAMES {
//            if Arc::strong_count(&self.frames[i]) - 1 == 0 {
//                // The frame in question is only being used by the buffer pool so we can safely evict it
//                // First, get a write lock on it
//                let mut frame = self.frames[i].write().unwrap();
//
//                // Now let's remove it from the page map
//                let mut page_map_lock = self.page_map.write().unwrap();
//                page_map_lock.remove(&frame.id.unwrap());
//
//                if frame.dirty {
//                    // We need to write this frame before evicting it
//                    self.write_page_to_disk(frame.page.unwrap(), frame.id.unwrap());
//                }
//
//                // Now we can safely overwrite this frame
//                // Let's start by grabbing the requested page from the disk
//                let page = self.get_page_from_disk(global_page_index);
//
//                frame.page = Some(page);
//                frame.empty = false;
//                frame.dirty = false;
//                frame.id = Some(global_page_index);
//
//                // Next, let's update the page map with the newly retrieved and loaded page
//                page_map_lock.entry(global_page_index).or_insert(i);
//
//                // Finally, return the index of the frame that now holds this page
//                return i;
//            }
//        }
>>>>>>> 8d7ace28

        // At this point, we did not find a page that could be evicted either. For that reason,
        // let's just latch onto a random frame until it no longer has any pins
        let random_frame_index = rand::thread_rng().gen_range(0..BP_NUM_FRAMES);
        let mut frame: RwLockWriteGuard<Frame>;

        loop {
            if Arc::strong_count(&self.frames[random_frame_index]) - 1 == 0 {
                // We can now evict the randomly chosen frame!
                frame = self.frames[random_frame_index].write().unwrap();
                break;
            }

            continue;
        }

        // We've exited the loop, which means `random_frame` now contains a random frame we can safely evict and overwrite!
        // The frame in question is only being used by the buffer pool so we can safely evict it

        // Now let's remove it from the page map
        let mut page_map_lock = self.page_map.write().unwrap();
        page_map_lock.remove(&frame.id.unwrap());

        if frame.dirty {
            // We need to write this frame before evicting it
            self.write_page_to_disk(frame.page.unwrap(), frame.id.unwrap());
        }

        // Now we can safely overwrite this frame
        // Let's start by grabbing the requested page from the disk
        let page = self.get_page_from_disk(global_page_index);

        frame.page = Some(page);
        frame.empty = false;
        frame.dirty = false;
        frame.id = Some(global_page_index);

        // Next, let's update the page map with the newly retrieved and loaded page
        page_map_lock.entry(global_page_index).or_insert(random_frame_index);

        // Finally, return the index of the frame that now holds this page
        return random_frame_index;
    }

    /// Return an entire page given its physical page ID. Requires a mutable reference
    /// to `self` because this function _may_ need to grab this page from the disk and
    /// write it to an available frame.
    pub fn request_page(&self, id: PhysicalPageID) -> Page {
        match self.get_frame_by_ppid(id) {
            Some(frame_ref) => {
                // This page is already in the buffer pool - return it
                return frame_ref.read().unwrap().page.unwrap();
            },

            None => {
                // This page isn't in the buffer pool yet - grab it and try again
                let index = self.bring_page_into_pool(id);
                return self.frames[index].read().unwrap().page.unwrap();
            }
        }
    }

    /// Write to a page but ignore `None` values and the last cell, which contains the next available slot.
    // TODO: check that this is thread safe
    pub fn write_page_masked(&self, page: Page, id: PhysicalPageID) {
        let mut modified_cells = [Cell::empty(); CELLS_PER_PAGE];

        let mut i = 0;
        for cell in page.cells {
            if cell.value().is_none() || i == CELLS_PER_PAGE - 1 {
                break;
            }

            modified_cells[i] = cell;
            i += 1;
        }

        match self.get_frame_by_ppid(id) {
            Some(frame_ref) => {
                // This page is already in the buffer pool - write to it
                let mut frame = frame_ref.write().unwrap();
                frame.dirty = true;

                while i < CELLS_PER_PAGE {
                    modified_cells[i].0 = frame.page.unwrap().cells[i].0;
                    i += 1;
                }

                frame.page = Some(Page::from_data(modified_cells));
            },

            None => {
                // This page isn't in the buffer pool yet - grab it and try again
                let index = self.bring_page_into_pool(id);

                let mut frame = self.frames[index].write().unwrap();
                frame.dirty = true;
                
                while i < CELLS_PER_PAGE {
                    modified_cells[i].0 = frame.page.unwrap().cells[i].0;
                    i += 1;
                }

                frame.page = Some(Page::from_data(modified_cells));
            }
        }
    }

    /// Write an entire page given its physical page ID. The page already exists on disk.
    pub fn write_page(&self, page: Page, id: PhysicalPageID) {
        match self.get_frame_by_ppid(id) {
            Some(frame_ref) => {
                // This page is already in the buffer pool - write to it
                let mut frame = frame_ref.write().unwrap();

                frame.dirty = true;
                frame.page = Some(page);
            },

            None => {
                // This page isn't in the buffer pool yet - grab it and try again
                let index = self.bring_page_into_pool(id);

                let mut frame = self.frames[index].write().unwrap();

                frame.dirty = true;
                frame.page = Some(page);
            }
        }
    }

    /// Determine the next available page index for a column given its index and the
    /// table it belongs to. This will access the table's header (metadata) file on disk. In the future,
    /// this should be done entirely in memory and only persisted to disk upon shutdown.
    fn next_page_index(&self, table_id: usize, column_index: usize) -> usize {
        let dir_rlock = self.directory.read().unwrap();
        let path = format!("{}/{}/{}.hdr", dir_rlock, table_id, column_index);

        let serialized_header = std::fs::read_to_string(path).unwrap();
        let header: ColumnPeristable = serde_json::from_str(&serialized_header).unwrap();
        header.next_page_index
    }

    /// Update the next available page index for a column on disk
    fn update_page_index(&self, table_id: usize, column_index: usize, new_id: usize) {
        let dir_rlock = self.directory.read().unwrap();
        let path = format!("{}/{}/{}.hdr", dir_rlock, table_id, column_index);
        let new_header = ColumnPeristable { next_page_index: new_id };

        let serialized_header= serde_json::to_string(&new_header).unwrap();

        let mut hdr_file = OpenOptions::new()
            .write(true)
            .truncate(true)
            .create(true)
            .open(path)
            .unwrap();

        let _result = hdr_file.write(serialized_header.as_bytes());
    }

    /// Allocate an entirely new page. Returns the index physical page ID
    /// for this newly allocated page.
    pub fn allocate_page(&self, table_id: usize, column_index: usize) -> PhysicalPageID {
        // Since we're allocating this page, it clearly doesn't exist in memory OR on
        // the disk, so we need to add it.

        // We have the table name and column index - all we need to know is the page index to
        // create the physical page ID. However, we can't just initialize a new one without writing
        // it to the disk first. Otherwise, we can't use functions like `write_page`
        let page_index = self.next_page_index(table_id, column_index);
        let id = PhysicalPageID::new(table_id, column_index, page_index);

        // Next, write an empty page to the right column file
        self.write_page_to_disk(Page::new(), id);

        // Finally, write an empty page to the correct buffer pool frame. This function now works
        // because the newly allocated page is on the disk!
        self.write_page(Page::new(), id);

        // Before we finish here, make sure to update the next available page index
        // This will write to the header file on disk
        self.update_page_index(table_id, column_index, page_index + 1);

        // At this point, we have allocated a new page for the requested table and column. This page
        // exists on the disk (although it's empty) and is probably also in the buffer pool at this point.
        return id;
    }

    /// Create _several_ entirely new pages.
    pub fn allocate_pages(&self, table_id: usize, count: usize) -> Vec<PhysicalPageID> {
        (0..count).map(|i| self.allocate_page(table_id, i)).collect()
    }

    /// Write a value given an offset on a page.
    pub fn write_value(&self, page_id: PhysicalPageID, offset: Offset, value: Option<i64>) -> Result<(), DatabaseError> {
        // First, grab the requested page
        let mut page = self.request_page(page_id);

        // Next, write the data
        page.write(offset, value)?;

        // Finally, write the page back and return
        self.write_page(page, page_id);
        Ok(())
    }

    /// Write a value to the next available offset on a page.
    pub fn write_next_value(&self, page_id: PhysicalPageID, value: Option<i64>) -> Result<Offset, DatabaseError>{
        // First, grab the requested page
        let mut page = self.request_page(page_id);

        // Next, write the data
        let offset = page.write_next(value)?;

        // Finally, write the page back and return
        self.write_page(page, page_id);
        Ok(offset)
    }

    /// Read the value at index `offset` on the page at index `page`.
    pub fn read(&self, page_id: PhysicalPageID, offset: Offset) -> Result<Option<i64>, DatabaseError> {
        // First, grab the requested page
        let page = self.request_page(page_id);

        // Then, return the value at the specified offset
        page.read(offset)
    }
}<|MERGE_RESOLUTION|>--- conflicted
+++ resolved
@@ -407,7 +407,7 @@
 
         // At this point, we failed to get an empty frame (and there will never be an empty frame again)
         // For this reason, we need to check for a frame that we can evict
-<<<<<<< HEAD
+
         /*for i in 0..BP_NUM_FRAMES {
             if Arc::strong_count(&self.frames[i]) - 1 == 0 {
                 // The frame in question is only being used by the buffer pool so we can safely evict it
@@ -439,40 +439,6 @@
                 return i;
             }
         }*/
-=======
-
-//        for i in 0..BP_NUM_FRAMES {
-//            if Arc::strong_count(&self.frames[i]) - 1 == 0 {
-//                // The frame in question is only being used by the buffer pool so we can safely evict it
-//                // First, get a write lock on it
-//                let mut frame = self.frames[i].write().unwrap();
-//
-//                // Now let's remove it from the page map
-//                let mut page_map_lock = self.page_map.write().unwrap();
-//                page_map_lock.remove(&frame.id.unwrap());
-//
-//                if frame.dirty {
-//                    // We need to write this frame before evicting it
-//                    self.write_page_to_disk(frame.page.unwrap(), frame.id.unwrap());
-//                }
-//
-//                // Now we can safely overwrite this frame
-//                // Let's start by grabbing the requested page from the disk
-//                let page = self.get_page_from_disk(global_page_index);
-//
-//                frame.page = Some(page);
-//                frame.empty = false;
-//                frame.dirty = false;
-//                frame.id = Some(global_page_index);
-//
-//                // Next, let's update the page map with the newly retrieved and loaded page
-//                page_map_lock.entry(global_page_index).or_insert(i);
-//
-//                // Finally, return the index of the frame that now holds this page
-//                return i;
-//            }
-//        }
->>>>>>> 8d7ace28
 
         // At this point, we did not find a page that could be evicted either. For that reason,
         // let's just latch onto a random frame until it no longer has any pins
